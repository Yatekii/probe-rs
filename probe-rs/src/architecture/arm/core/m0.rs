use super::ARM_REGISTER_FILE;
use crate::core::RegisterDescription;
use crate::core::{
<<<<<<< HEAD
    Architecture, BasicRegisterAddresses, Breakpoint, CoreInformation, CoreInterface, CoreRegister,
    CoreRegisterAddress,
=======
    Architecture, CoreInformation, CoreInterface, CoreRegister, CoreRegisterAddress, RegisterFile,
    RegisterKind,
>>>>>>> 4895da4c
};
use crate::error::Error;
use crate::memory::Memory;
use crate::DebugProbeError;
use bitfield::bitfield;
use log::debug;
use std::mem::size_of;

bitfield! {
    #[derive(Copy, Clone)]
    pub struct Dhcsr(u32);
    impl Debug;
    pub s_reset_st, _: 25;
    pub s_retire_st, _: 24;
    pub s_lockup, _: 19;
    pub s_sleep, _: 18;
    pub s_halt, _: 17;
    pub s_regrdy, _: 16;
    pub c_maskings, set_c_maskints: 3;
    pub c_step, set_c_step: 2;
    pub c_halt, set_c_halt: 1;
    pub c_debugen, set_c_debugen: 0;
}

impl Dhcsr {
    /// This function sets the bit to enable writes to this register.
    ///
    /// C1.6.3 Debug Halting Control and Status Register, DHCSR:
    /// Debug key:
    /// Software must write 0xA05F to this field to enable write accesses to bits
    /// [15:0], otherwise the processor ignores the write access.
    pub fn enable_write(&mut self) {
        self.0 &= !(0xffff << 16);
        self.0 |= 0xa05f << 16;
    }
}

impl From<u32> for Dhcsr {
    fn from(value: u32) -> Self {
        Self(value)
    }
}

impl From<Dhcsr> for u32 {
    fn from(value: Dhcsr) -> Self {
        value.0
    }
}

impl CoreRegister for Dhcsr {
    const ADDRESS: u32 = 0xE000_EDF0;
    const NAME: &'static str = "DHCSR";
}

bitfield! {
    #[derive(Copy, Clone)]
    pub struct Dcrsr(u32);
    impl Debug;
    pub _, set_regwnr: 16;
    pub _, set_regsel: 4,0;
}

impl From<u32> for Dcrsr {
    fn from(value: u32) -> Self {
        Self(value)
    }
}

impl From<Dcrsr> for u32 {
    fn from(value: Dcrsr) -> Self {
        value.0
    }
}

impl CoreRegister for Dcrsr {
    const ADDRESS: u32 = 0xE000_EDF4;
    const NAME: &'static str = "DCRSR";
}

#[derive(Debug, Copy, Clone)]
pub struct Dcrdr(u32);

impl From<u32> for Dcrdr {
    fn from(value: u32) -> Self {
        Self(value)
    }
}

impl From<Dcrdr> for u32 {
    fn from(value: Dcrdr) -> Self {
        value.0
    }
}

impl CoreRegister for Dcrdr {
    const ADDRESS: u32 = 0xE000_EDF8;
    const NAME: &'static str = "DCRDR";
}

bitfield! {
    #[derive(Copy, Clone)]
    pub struct BpCtrl(u32);
    impl Debug;
    /// The number of breakpoint comparators. If NUM_CODE is zero, the implementation does not support any comparators
    pub num_code, _: 7, 4;
    /// RAZ on reads, SBO, for writes. If written as zero, the write to the register is ignored.
    pub key, set_key: 1;
    /// Enables the BPU:
    /// 0 BPU is disabled.
    /// 1 BPU is enabled.
    /// This bit is set to 0 on a power-on reset
    pub _, set_enable: 0;
}

impl From<u32> for BpCtrl {
    fn from(value: u32) -> Self {
        Self(value)
    }
}

impl From<BpCtrl> for u32 {
    fn from(value: BpCtrl) -> Self {
        value.0
    }
}

impl CoreRegister for BpCtrl {
    const ADDRESS: u32 = 0xE000_2000;
    const NAME: &'static str = "BP_CTRL";
}

bitfield! {
    #[derive(Copy, Clone)]
    pub struct BpCompx(u32);
    impl Debug;
    /// BP_MATCH defines the behavior when the COMP address is matched:
    /// - 00 no breakpoint matching.
    /// - 01 breakpoint on lower halfword, upper is unaffected.
    /// - 10 breakpoint on upper halfword, lower is unaffected.
    /// - 11 breakpoint on both lower and upper halfwords.
    /// - The field is UNKNOWN on reset.
    pub _, set_bp_match: 31,30;
    /// Stores bits [28:2] of the comparison address. The comparison address is
    /// compared with the address from the Code memory region. Bits [31:29] and
    /// [1:0] of the comparison address are zero.
    /// The field is UNKNOWN on power-on reset.
    pub _, set_comp: 28,2;
    /// Enables the comparator:
    /// 0 comparator is disabled.
    /// 1 comparator is enabled.
    /// This bit is set to 0 on a power-on reset.
    pub _, set_enable: 0;
}

impl From<u32> for BpCompx {
    fn from(value: u32) -> Self {
        Self(value)
    }
}

impl From<BpCompx> for u32 {
    fn from(value: BpCompx) -> Self {
        value.0
    }
}

impl CoreRegister for BpCompx {
    const ADDRESS: u32 = 0xE000_2008;
    const NAME: &'static str = "BP_CTRL0";
}

bitfield! {
    #[derive(Copy, Clone)]
    pub struct Aircr(u32);
    impl Debug;
    pub get_vectkeystat, set_vectkey: 31,16;
    pub endianness, set_endianness: 15;
    pub sysresetreq, set_sysresetreq: 2;
    pub vectclractive, set_vectclractive: 1;
}

impl From<u32> for Aircr {
    fn from(value: u32) -> Self {
        Self(value)
    }
}

impl From<Aircr> for u32 {
    fn from(value: Aircr) -> Self {
        value.0
    }
}

impl Aircr {
    pub fn vectkey(&mut self) {
        self.set_vectkey(0x05FA);
    }

    pub fn vectkeystat(&self) -> bool {
        self.get_vectkeystat() == 0xFA05
    }
}

impl CoreRegister for Aircr {
    const ADDRESS: u32 = 0xE000_ED0C;
    const NAME: &'static str = "AIRCR";
}

bitfield! {
    #[derive(Copy, Clone)]
    pub struct Demcr(u32);
    impl Debug;
    /// Global enable for DWT
    pub dwtena, set_dwtena: 24;
    /// Enable halting debug trap on a HardFault exception
    pub vc_harderr, set_vc_harderr: 10;
    /// Enable Reset Vector Catch
    pub vc_corereset, set_vc_corereset: 0;
}

impl From<u32> for Demcr {
    fn from(value: u32) -> Self {
        Self(value)
    }
}

impl From<Demcr> for u32 {
    fn from(value: Demcr) -> Self {
        value.0
    }
}

impl CoreRegister for Demcr {
    const ADDRESS: u32 = 0xe000_edfc;
    const NAME: &'static str = "DEMCR";
}

/*
const REGISTERS: RegisterFile = RegisterFile {
    registers:
    R0: CoreRegisterAddress(0b0_0000),
    R1: CoreRegisterAddress(0b0_0001),
    R2: CoreRegisterAddress(0b0_0010),
    R3: CoreRegisterAddress(0b0_0011),
    R4: CoreRegisterAddress(0b0_0100),
    R5: CoreRegisterAddress(0b0_0101),
    R6: CoreRegisterAddress(0b0_0110),
    R7: CoreRegisterAddress(0b0_0111),
    R8: CoreRegisterAddress(0b0_1000),
    R9: CoreRegisterAddress(0b0_1001),
    PC: CoreRegisterAddress(0b0_1111),
    SP: CoreRegisterAddress(0b0_1101),
    LR: CoreRegisterAddress(0b0_1110),
    XPSR: CoreRegisterAddress(0b1_0000),
};
*/

pub const MSP: CoreRegisterAddress = CoreRegisterAddress(0b01001);
pub const PSP: CoreRegisterAddress = CoreRegisterAddress(0b01010);

const PC: RegisterDescription = RegisterDescription {
    name: "PC",
    kind: RegisterKind::PC,
    address: CoreRegisterAddress(0b0_1111),
};

const XPSR: RegisterDescription = RegisterDescription {
    name: "XPSR",
    kind: RegisterKind::General,
    address: CoreRegisterAddress(0b1_0000),
};

pub struct M0 {
    memory: Memory,

    hw_breakpoints_enabled: bool,
}

impl M0 {
    pub fn new(memory: Memory) -> Self {
        Self {
            memory,
            hw_breakpoints_enabled: false,
        }
    }

    fn wait_for_core_register_transfer(&self) -> Result<(), Error> {
        // now we have to poll the dhcsr register, until the dhcsr.s_regrdy bit is set
        // (see C1-292, cortex m0 arm)
        for _ in 0..100 {
            let dhcsr_val = Dhcsr(self.memory.read32(Dhcsr::ADDRESS)?);

            if dhcsr_val.s_regrdy() {
                return Ok(());
            }
        }
        Err(Error::Probe(DebugProbeError::Timeout))
    }
}

impl CoreInterface for M0 {
    fn wait_for_core_halted(&self) -> Result<(), Error> {
        // Wait until halted state is active again.
        for _ in 0..100 {
            let dhcsr_val = Dhcsr(self.memory.read32(Dhcsr::ADDRESS)?);

            if dhcsr_val.s_halt() {
                return Ok(());
            }
        }
        Err(Error::Probe(DebugProbeError::Timeout))
    }

    fn core_halted(&self) -> Result<bool, Error> {
        // Wait until halted state is active again.
        let dhcsr_val = Dhcsr(self.memory.read32(Dhcsr::ADDRESS)?);

        if dhcsr_val.s_halt() {
            Ok(true)
        } else {
            Ok(false)
        }
    }

    fn read_core_reg(&self, addr: CoreRegisterAddress) -> Result<u32, Error> {
        // Write the DCRSR value to select the register we want to read.
        let mut dcrsr_val = Dcrsr(0);
        dcrsr_val.set_regwnr(false); // Perform a read.
        dcrsr_val.set_regsel(addr.into()); // The address of the register to read.

        self.memory.write32(Dcrsr::ADDRESS, dcrsr_val.into())?;

        self.wait_for_core_register_transfer()?;

        self.memory.read32(Dcrdr::ADDRESS).map_err(From::from)
    }

    fn write_core_reg(&self, addr: CoreRegisterAddress, value: u32) -> Result<(), Error> {
        let result: Result<(), Error> = self
            .memory
            .write32(Dcrdr::ADDRESS, value)
            .map_err(From::from);
        result?;

        // write the DCRSR value to select the register we want to write.
        let mut dcrsr_val = Dcrsr(0);
        dcrsr_val.set_regwnr(true); // Perform a write.
        dcrsr_val.set_regsel(addr.into()); // The address of the register to write.

        self.memory.write32(Dcrsr::ADDRESS, dcrsr_val.into())?;

        self.wait_for_core_register_transfer()
    }

    fn halt(&self) -> Result<CoreInformation, Error> {
        // TODO: Generic halt support

        let mut value = Dhcsr(0);
        value.set_c_halt(true);
        value.set_c_debugen(true);
        value.enable_write();

        self.memory.write32(Dhcsr::ADDRESS, value.into())?;

        self.wait_for_core_halted()?;

        // try to read the program counter
        let pc_value = self.read_core_reg(PC.address)?;

        // get pc
        Ok(CoreInformation { pc: pc_value })
    }

    fn run(&self) -> Result<(), Error> {
        let mut value = Dhcsr(0);
        value.set_c_halt(false);
        value.set_c_debugen(true);
        value.enable_write();

        self.memory
            .write32(Dhcsr::ADDRESS, value.into())
            .map_err(Into::into)
    }

    fn step(&self) -> Result<CoreInformation, Error> {
        let mut value = Dhcsr(0);
        // Leave halted state.
        // Step one instruction.
        value.set_c_step(true);
        value.set_c_halt(false);
        value.set_c_debugen(true);
        value.set_c_maskints(true);
        value.enable_write();

        self.memory.write32(Dhcsr::ADDRESS, value.into())?;

        self.wait_for_core_halted()?;

        // try to read the program counter
        let pc_value = self.read_core_reg(PC.address)?;

        // get pc
        Ok(CoreInformation { pc: pc_value })
    }

    fn reset(&self) -> Result<(), Error> {
        // Set THE AIRCR.SYSRESETREQ control bit to 1 to request a reset. (ARM V6 ARM, B1.5.16)

        let mut value = Aircr(0);
        value.vectkey();
        value.set_sysresetreq(true);

        self.memory.write32(Aircr::ADDRESS, value.into())?;

        Ok(())
    }

    fn reset_and_halt(&self) -> Result<CoreInformation, Error> {
        // Ensure debug mode is enabled
        let dhcsr_val = Dhcsr(self.memory.read32(Dhcsr::ADDRESS)?);
        if !dhcsr_val.c_debugen() {
            let mut dhcsr = Dhcsr(0);
            dhcsr.set_c_debugen(true);
            dhcsr.enable_write();
            self.memory.write32(Dhcsr::ADDRESS, dhcsr.into())?;
        }

        // Set the vc_corereset bit in the DEMCR register.
        // This will halt the core after reset.
        let demcr_val = Demcr(self.memory.read32(Demcr::ADDRESS)?);
        if !demcr_val.vc_corereset() {
            let mut demcr_enabled = demcr_val;
            demcr_enabled.set_vc_corereset(true);
            self.memory.write32(Demcr::ADDRESS, demcr_enabled.into())?;
        }

        self.reset()?;

        self.wait_for_core_halted()?;

        const XPSR_THUMB: u32 = 1 << 24;
        let xpsr_value = self.read_core_reg(XPSR.address)?;
        if xpsr_value & XPSR_THUMB == 0 {
            self.write_core_reg(XPSR.address, xpsr_value | XPSR_THUMB)?;
        }

        self.memory.write32(Demcr::ADDRESS, demcr_val.into())?;

        // try to read the program counter
        let pc_value = self.read_core_reg(PC.address)?;

        // get pc
        Ok(CoreInformation { pc: pc_value })
    }

    fn get_available_breakpoint_units(&self) -> Result<u32, Error> {
        let result = self.memory.read32(BpCtrl::ADDRESS)?;

        let register = BpCtrl::from(result);

        Ok(register.num_code())
    }

    fn enable_breakpoints(&mut self, state: bool) -> Result<(), Error> {
        debug!("Enabling breakpoints: {:?}", state);
        let mut value = BpCtrl(0);
        value.set_key(true);
        value.set_enable(state);

        self.memory.write32(BpCtrl::ADDRESS, value.into())?;

        self.hw_breakpoints_enabled = true;

        Ok(())
    }

    fn set_breakpoint(&self, bp_register_index: usize, addr: u32) -> Result<(), Error> {
        debug!("Setting breakpoint on address 0x{:08x}", addr);
        let mut value = BpCompx(0);
        value.set_bp_match(0b11);
        value.set_comp((addr >> 2) & 0x00FF_FFFF);
        value.set_enable(true);

        let register_addr = BpCompx::ADDRESS + (bp_register_index * size_of::<u32>()) as u32;

        self.memory.write32(register_addr, value.into())?;

        Ok(())
    }

    fn registers(&self) -> &'static RegisterFile {
        &ARM_REGISTER_FILE
    }

    fn clear_breakpoint(&self, bp_unit_index: usize) -> Result<(), Error> {
        let register_addr = BpCompx::ADDRESS + (bp_unit_index * size_of::<u32>()) as u32;

        let mut value = BpCompx::from(0);
        value.set_enable(false);

        self.memory.write32(register_addr, value.into())?;

        Ok(())
    }

    fn memory(&self) -> Memory {
        self.memory.clone()
    }

    fn hw_breakpoints_enabled(&self) -> bool {
        self.hw_breakpoints_enabled
    }

    fn architecture(&self) -> Architecture {
<<<<<<< HEAD
        unimplemented!()
=======
        Architecture::ARM
>>>>>>> 4895da4c
    }
}<|MERGE_RESOLUTION|>--- conflicted
+++ resolved
@@ -1,13 +1,8 @@
 use super::ARM_REGISTER_FILE;
 use crate::core::RegisterDescription;
 use crate::core::{
-<<<<<<< HEAD
-    Architecture, BasicRegisterAddresses, Breakpoint, CoreInformation, CoreInterface, CoreRegister,
-    CoreRegisterAddress,
-=======
     Architecture, CoreInformation, CoreInterface, CoreRegister, CoreRegisterAddress, RegisterFile,
     RegisterKind,
->>>>>>> 4895da4c
 };
 use crate::error::Error;
 use crate::memory::Memory;
@@ -522,10 +517,6 @@
     }
 
     fn architecture(&self) -> Architecture {
-<<<<<<< HEAD
-        unimplemented!()
-=======
         Architecture::ARM
->>>>>>> 4895da4c
     }
 }