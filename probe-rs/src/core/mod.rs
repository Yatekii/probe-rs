pub(crate) mod communication_interface;

pub use communication_interface::CommunicationInterface;

use crate::config::TargetSelector;
use crate::error;
use crate::{
    architecture::{
        arm::{memory::ADIMemoryInterface, ArmCommunicationInterface},
        riscv::{communication_interface::RiscvCommunicationInterface, Riscv32},
    },
<<<<<<< HEAD
    DebugProbeError, Error, Memory, MemoryInterface, Probe,
};
=======
    Error, MemoryInterface,
};
use crate::{DebugProbeError, Memory, Probe};
>>>>>>> 4895da4c
use std::cell::RefCell;
use std::rc::Rc;

pub trait CoreRegister: Clone + From<u32> + Into<u32> + Sized + std::fmt::Debug {
    const ADDRESS: u32;
    const NAME: &'static str;
}

#[derive(Debug, Copy, Clone)]
pub struct CoreRegisterAddress(pub u16);

impl From<CoreRegisterAddress> for u32 {
    fn from(value: CoreRegisterAddress) -> Self {
        u32::from(value.0)
    }
}

impl From<u16> for CoreRegisterAddress {
    fn from(value: u16) -> Self {
        CoreRegisterAddress(value)
    }
}
#[derive(Debug, Clone)]
pub struct CoreInformation {
    pub pc: u32,
}

#[derive(Debug, Clone)]
pub struct RegisterDescription {
    pub(crate) name: &'static str,
    pub(crate) kind: RegisterKind,
    pub(crate) address: CoreRegisterAddress,
}

impl RegisterDescription {
    pub fn name(&self) -> &'static str {
        self.name
    }
}

impl From<RegisterDescription> for CoreRegisterAddress {
    fn from(description: RegisterDescription) -> CoreRegisterAddress {
        description.address
    }
}

impl From<&RegisterDescription> for CoreRegisterAddress {
    fn from(description: &RegisterDescription) -> CoreRegisterAddress {
        description.address
    }
}

#[derive(Debug, Clone, Copy)]
pub(crate) enum RegisterKind {
    General,
    PC,
}

/// Register description for a core.

#[derive(Debug)]
pub struct RegisterFile {
    pub(crate) platform_registers: &'static [RegisterDescription],

    pub(crate) program_counter: &'static RegisterDescription,

    pub(crate) stack_pointer: &'static RegisterDescription,

    pub(crate) return_address: &'static RegisterDescription,

    pub(crate) argument_registers: &'static [RegisterDescription],
    pub(crate) result_registers: &'static [RegisterDescription],
}

impl RegisterFile {
    pub fn registers(&self) -> impl Iterator<Item = &RegisterDescription> {
        self.platform_registers.iter()
    }

    pub fn program_counter(&self) -> &RegisterDescription {
        &self.program_counter
    }

    pub fn stack_pointer(&self) -> &RegisterDescription {
        &self.stack_pointer
    }

    pub fn return_address(&self) -> &RegisterDescription {
        &self.return_address
    }

    pub fn argument_register(&self, index: usize) -> &RegisterDescription {
        &self.argument_registers[index]
    }

    pub fn get_argument_register(&self, index: usize) -> Option<&RegisterDescription> {
        self.argument_registers.get(index)
    }

    pub fn result_register(&self, index: usize) -> &RegisterDescription {
        &self.result_registers[index]
    }

    pub fn get_result_register(&self, index: usize) -> Option<&RegisterDescription> {
        self.result_registers.get(index)
    }

    pub fn platform_register(&self, index: usize) -> &RegisterDescription {
        &self.platform_registers[index]
    }

    pub fn get_platform_register(&self, index: usize) -> Option<&RegisterDescription> {
        self.platform_registers.get(index)
    }
}

pub trait CoreInterface {
    /// Wait until the core is halted. If the core does not halt on its own,
    /// a [`DebugProbeError::Timeout`] error will be returned.
    ///
    /// [`DebugProbeError::Timeout`]: ../probe/debug_probe/enum.DebugProbeError.html#variant.Timeout
    fn wait_for_core_halted(&self) -> Result<(), error::Error>;

    /// Check if the core is halted. If the core does not halt on its own,
    /// a [`CoreError::Timeout`] error will be returned.
    ///
    /// [`CoreError::Timeout`]: ../probe/debug_probe/enum.CoreError.html#variant.Timeout
    fn core_halted(&self) -> Result<bool, error::Error>;

    /// Try to halt the core. This function ensures the core is actually halted, and
    /// returns a [`CoreError::Timeout`] otherwise.
    ///
    /// [`CoreError::Timeout`]: ../probe/debug_probe/enum.CoreError.html#variant.Timeout
    fn halt(&self) -> Result<CoreInformation, error::Error>;

    fn run(&self) -> Result<(), error::Error>;

    /// Reset the core, and then continue to execute instructions. If the core
    /// should be halted after reset, use the [`reset_and_halt`] function.
    ///
    /// [`reset_and_halt`]: trait.Core.html#tymethod.reset_and_halt
    fn reset(&self) -> Result<(), error::Error>;

    /// Reset the core, and then immediately halt. To continue execution after
    /// reset, use the [`reset`] function.
    ///
    /// [`reset`]: trait.Core.html#tymethod.reset
    fn reset_and_halt(&self) -> Result<CoreInformation, error::Error>;

    /// Steps one instruction and then enters halted state again.
    fn step(&self) -> Result<CoreInformation, error::Error>;

    fn read_core_reg(&self, address: CoreRegisterAddress) -> Result<u32, error::Error>;

    fn write_core_reg(&self, address: CoreRegisterAddress, value: u32) -> Result<(), error::Error>;

    fn get_available_breakpoint_units(&self) -> Result<u32, error::Error>;

    fn enable_breakpoints(&mut self, state: bool) -> Result<(), error::Error>;

    fn set_breakpoint(&self, bp_unit_index: usize, addr: u32) -> Result<(), error::Error>;

    fn clear_breakpoint(&self, unit_index: usize) -> Result<(), error::Error>;

    fn registers(&self) -> &'static RegisterFile;

    fn memory(&self) -> Memory;
    fn hw_breakpoints_enabled(&self) -> bool;

    fn architecture(&self) -> Architecture;
}

impl MemoryInterface for Core {
    fn read32(&mut self, address: u32) -> Result<u32, Error> {
        self.memory().read32(address)
    }

    fn read8(&mut self, address: u32) -> Result<u8, Error> {
        self.memory().read8(address)
    }

    fn read_block32(&mut self, address: u32, data: &mut [u32]) -> Result<(), Error> {
        self.memory().read_block32(address, data)
    }
    fn read_block8(&mut self, address: u32, data: &mut [u8]) -> Result<(), Error> {
        self.memory().read_block8(address, data)
    }

    fn write32(&mut self, addr: u32, data: u32) -> Result<(), Error> {
        self.memory().write32(addr, data)
    }
    fn write8(&mut self, addr: u32, data: u8) -> Result<(), Error> {
        self.memory().write8(addr, data)
    }
    fn write_block32(&mut self, addr: u32, data: &[u32]) -> Result<(), Error> {
        self.memory().write_block32(addr, data)
    }
    fn write_block8(&mut self, addr: u32, data: &[u8]) -> Result<(), Error> {
        self.memory().write_block8(addr, data)
    }
}

// dyn_clone::clone_trait_object!(CoreInterface);

// struct CoreVisitor;

// impl<'de> serde::de::Visitor<'de> for CoreVisitor {
//     type Value = Core;

//     fn expecting(&self, formatter: &mut std::fmt::Formatter) -> std::fmt::Result {
//         write!(formatter, "an existing core name")
//     }

//     fn visit_str<E>(self, s: &str) -> Result<Self::Value, E>
//     where
//         E: serde::de::Error,
//     {
//         if let Some(core) = get_core(s) {
//             Ok(core)
//         } else {
//             Err(Error::invalid_value(
//                 Unexpected::Other(&format!("Core {} does not exist.", s)),
//                 &self,
//             ))
//         }
//     }
// }

// impl<'de> serde::Deserialize<'de> for Box<dyn CoreInterface> {
//     fn deserialize<D: serde::Deserializer<'de>>(deserializer: D) -> Result<Self, D::Error> {
//         deserializer.deserialize_identifier(CoreVisitor)
//     }
// }

#[derive(Copy, Clone)]
pub enum CoreType {
    M4,
    M33,
    M0,
    Riscv,
}

impl CoreType {
    pub fn attach_arm(&self, interface: ArmCommunicationInterface) -> Result<Core, Error> {
        let memory = if let Some(memory) = interface.dedicated_memory_interface() {
            memory
        } else {
            // TODO: Change this to actually grab the proper memory IF.
            // For now always use the ARM IF.
            Memory::new(ADIMemoryInterface::<ArmCommunicationInterface>::new(
                interface, 0,
            ))
        };

        Ok(match self {
            CoreType::M4 => Core::new(crate::architecture::arm::m4::M4::new(memory)),
            CoreType::M33 => Core::new(crate::architecture::arm::m33::M33::new(memory)),
            CoreType::M0 => Core::new(crate::architecture::arm::m0::M0::new(memory)),
            _ => {
                return Err(Error::UnableToOpenProbe(
                    "Core architecture and Probe mismatch.",
                ))
            }
        })
    }

    pub fn attach_riscv(&self, interface: RiscvCommunicationInterface) -> Result<Core, Error> {
        Ok(match self {
            CoreType::Riscv => Core::new(Riscv32::new(interface)),
            _ => {
                return Err(Error::UnableToOpenProbe(
                    "Core architecture and Probe mismatch.",
                ))
            }
        })
    }

    pub(crate) fn from_string(name: impl AsRef<str>) -> Option<Self> {
        match &name.as_ref().to_ascii_lowercase()[..] {
            "m0" => Some(CoreType::M0),
            "m4" => Some(CoreType::M4),
            "m33" => Some(CoreType::M33),
            "riscv" => Some(CoreType::Riscv),
            _ => None,
        }
    }
}

pub struct Core {
    inner: Rc<RefCell<dyn CoreInterface>>,
    breakpoints: Vec<Breakpoint>,
}

impl Core {
    pub fn new(core: impl CoreInterface + 'static) -> Self {
        Self {
            inner: Rc::new(RefCell::new(core)),
            breakpoints: Vec::new(),
        }
    }

    pub fn auto_attach(target: impl Into<TargetSelector>) -> Result<Core, error::Error> {
        // Get a list of all available debug probes.
        let probes = Probe::list_all();

        // Use the first probe found.
        let probe = probes[0].open()?;

        // Attach to a chip.
        let session = probe.attach(target)?;

        // Select a core.
        session.attach_to_core(0)
    }

    /// Wait until the core is halted. If the core does not halt on its own,
    /// a [`DebugProbeError::Timeout`] error will be returned.
    ///
    /// [`DebugProbeError::Timeout`]: ../probe/debug_probe/enum.DebugProbeError.html#variant.Timeout
    pub fn wait_for_core_halted(&self) -> Result<(), error::Error> {
        self.inner.borrow().wait_for_core_halted()
    }

    /// Check if the core is halted. If the core does not halt on its own,
    /// a [`CoreError::Timeout`] error will be returned.
    ///
    /// [`CoreError::Timeout`]: ../probe/debug_probe/enum.CoreError.html#variant.Timeout
    pub fn core_halted(&self) -> Result<bool, error::Error> {
        self.inner.borrow().core_halted()
    }

    /// Try to halt the core. This function ensures the core is actually halted, and
    /// returns a [`CoreError::Timeout`] otherwise.
    ///
    /// [`CoreError::Timeout`]: ../probe/debug_probe/enum.CoreError.html#variant.Timeout
    pub fn halt(&self) -> Result<CoreInformation, error::Error> {
        self.inner.borrow().halt()
    }

    pub fn run(&self) -> Result<(), error::Error> {
        self.inner.borrow().run()
    }

    /// Reset the core, and then continue to execute instructions. If the core
    /// should be halted after reset, use the [`reset_and_halt`] function.
    ///
    /// [`reset_and_halt`]: trait.Core.html#tymethod.reset_and_halt
    pub fn reset(&self) -> Result<(), error::Error> {
        self.inner.borrow().reset()
    }

    /// Reset the core, and then immediately halt. To continue execution after
    /// reset, use the [`reset`] function.
    ///
    /// [`reset`]: trait.Core.html#tymethod.reset
    pub fn reset_and_halt(&self) -> Result<CoreInformation, error::Error> {
        self.inner.borrow().reset_and_halt()
    }

    /// Steps one instruction and then enters halted state again.
    pub fn step(&self) -> Result<CoreInformation, error::Error> {
        self.inner.borrow().step()
    }

    pub fn read_core_reg(
        &self,
        address: impl Into<CoreRegisterAddress>,
    ) -> Result<u32, error::Error> {
        self.inner.borrow().read_core_reg(address.into())
    }

    pub fn write_core_reg(
        &self,
        address: CoreRegisterAddress,
        value: u32,
    ) -> Result<(), error::Error> {
        self.inner.borrow().write_core_reg(address, value)
    }

    pub fn get_available_breakpoint_units(&self) -> Result<u32, error::Error> {
        self.inner.borrow().get_available_breakpoint_units()
    }

    fn enable_breakpoints(&self, state: bool) -> Result<(), error::Error> {
        self.inner.borrow_mut().enable_breakpoints(state)
    }

    pub fn registers(&self) -> &'static RegisterFile {
        self.inner.borrow().registers()
    }

    pub fn memory(&self) -> Memory {
        self.inner.borrow().memory()
    }

    pub fn read_word_32(&self, address: u32) -> Result<u32, error::Error> {
        self.inner.borrow_mut().memory().read32(address)
    }

    pub fn read_word_8(&self, address: u32) -> Result<u8, error::Error> {
        self.inner.borrow_mut().memory().read8(address)
    }

    pub fn read_32(&self, address: u32, data: &mut [u32]) -> Result<(), error::Error> {
        self.inner.borrow_mut().memory().read_block32(address, data)
    }

    pub fn read_8(&self, address: u32, data: &mut [u8]) -> Result<(), error::Error> {
        self.inner.borrow_mut().memory().read_block8(address, data)
    }

    pub fn write_word_32(&self, addr: u32, data: u32) -> Result<(), error::Error> {
        self.inner.borrow_mut().memory().write32(addr, data)
    }

    pub fn write_word_8(&self, addr: u32, data: u8) -> Result<(), error::Error> {
        self.inner.borrow_mut().memory().write8(addr, data)
    }

    pub fn write_32(&self, addr: u32, data: &[u32]) -> Result<(), error::Error> {
        self.inner.borrow_mut().memory().write_block32(addr, data)
    }

    pub fn write_8(&self, addr: u32, data: &[u8]) -> Result<(), error::Error> {
        self.inner.borrow_mut().memory().write_block8(addr, data)
    }

    /// Set a hardware breakpoint
    ///
    /// This function will try to set a hardware breakpoint. The amount
    /// of hardware breakpoints which are supported is chip specific,
    /// and can be queried using the `get_available_breakpoint_units` function.
    pub fn set_hw_breakpoint(&mut self, address: u32) -> Result<(), error::Error> {
        log::debug!("Trying to set HW breakpoint at address {:#08x}", address);

        // Get the number of HW breakpoints available
        let num_hw_breakpoints = self.get_available_breakpoint_units()? as usize;

        log::debug!("{} HW breakpoints are supported.", num_hw_breakpoints);

        if num_hw_breakpoints <= self.breakpoints.len() {
            // We cannot set additional breakpoints
            log::warn!("Maximum number of breakpoints ({}) reached, unable to set additional HW breakpoint.", num_hw_breakpoints);

            // TODO: Better error here
            return Err(error::Error::Probe(DebugProbeError::Unknown));
        }

        if !self.inner.borrow().hw_breakpoints_enabled() {
            self.enable_breakpoints(true)?;
        }

        let bp_unit = self.find_free_breakpoint_unit();

        log::debug!("Using comparator {} of breakpoint unit", bp_unit);
        // actually set the breakpoint
        self.inner.borrow_mut().set_breakpoint(bp_unit, address)?;

        self.breakpoints.push(Breakpoint {
            address,
            register_hw: bp_unit,
        });

        Ok(())
    }

    pub fn clear_hw_breakpoint(&mut self, address: u32) -> Result<(), error::Error> {
        let bp_position = self.breakpoints.iter().position(|bp| bp.address == address);

        match bp_position {
            Some(bp_position) => {
                let bp = &self.breakpoints[bp_position];
                self.inner.borrow_mut().clear_breakpoint(bp.register_hw)?;

                // We only remove the breakpoint if we have actually managed to clear it.
                self.breakpoints.swap_remove(bp_position);
                Ok(())
            }
            None => Err(error::Error::Probe(DebugProbeError::Unknown)),
        }
    }

    fn find_free_breakpoint_unit(&self) -> usize {
        let mut used_bp: Vec<_> = self.breakpoints.iter().map(|bp| bp.register_hw).collect();
        used_bp.sort();

        let mut free_bp = 0;

        for bp in used_bp {
            if bp == free_bp {
                free_bp += 1;
            } else {
                return free_bp;
            }
        }

        free_bp
    }
}

pub struct CoreList(Vec<CoreType>);

impl CoreList {
    pub fn new(cores: Vec<CoreType>) -> Self {
        Self(cores)
    }
}

impl std::ops::Deref for CoreList {
    type Target = Vec<CoreType>;
    fn deref(&self) -> &Self::Target {
        &self.0
    }
}

#[derive(Debug, Copy, Clone, PartialEq)]
pub struct BreakpointId(usize);

impl BreakpointId {
    pub fn new(id: usize) -> Self {
        BreakpointId(id)
    }
}

#[derive(Clone)]
pub struct Breakpoint {
    address: u32,
    register_hw: usize,
}

pub enum Architecture {
    ARM,
    RISCV,
}<|MERGE_RESOLUTION|>--- conflicted
+++ resolved
@@ -9,14 +9,8 @@
         arm::{memory::ADIMemoryInterface, ArmCommunicationInterface},
         riscv::{communication_interface::RiscvCommunicationInterface, Riscv32},
     },
-<<<<<<< HEAD
     DebugProbeError, Error, Memory, MemoryInterface, Probe,
 };
-=======
-    Error, MemoryInterface,
-};
-use crate::{DebugProbeError, Memory, Probe};
->>>>>>> 4895da4c
 use std::cell::RefCell;
 use std::rc::Rc;
 
