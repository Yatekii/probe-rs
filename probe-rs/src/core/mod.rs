--- conflicted
+++ resolved
@@ -9,14 +9,9 @@
         arm::{memory::ADIMemoryInterface, ArmCommunicationInterface},
         riscv::{communication_interface::RiscvCommunicationInterface, Riscv32},
     },
-<<<<<<< HEAD
-    DebugProbeError, Error, Memory, MemoryInterface, Probe,
-};
-=======
     Error, MemoryInterface,
 };
 use crate::{DebugProbeError, Memory, Probe};
->>>>>>> 59e235c7
 use std::cell::RefCell;
 use std::rc::Rc;
 
@@ -273,13 +268,10 @@
         };
 
         Ok(match self {
-<<<<<<< HEAD
-=======
             // TODO: Change this once the new archtecture structure for ARM hits.
             // Cortex-M3 and M4 both use the Armv7[E]-M architecture and are
             // identical for our purposes.
             CoreType::M3 => Core::new(crate::architecture::arm::m4::M4::new(memory)),
->>>>>>> 59e235c7
             CoreType::M4 => Core::new(crate::architecture::arm::m4::M4::new(memory)),
             CoreType::M33 => Core::new(crate::architecture::arm::m33::M33::new(memory)),
             CoreType::M0 => Core::new(crate::architecture::arm::m0::M0::new(memory)),
