--- conflicted
+++ resolved
@@ -601,18 +601,6 @@
                                 });
                                 debug_adapter.send_event("stopped", event_body);
                             }
-<<<<<<< HEAD
-                            // TODO: Need to implement LockedUp in probe-rs/src/debug
-                            // CoreStatus::LockedUp => {
-                            //     debug_adapter.send_response::<()>(
-                            //         &request,
-                            //         Err(DebuggerError::Other(anyhow!(
-                            //             "The processor is in LOCKED status, as a result of an unrecoverable error"
-                            //         ))),
-                            //     );
-                            //     return false;
-                            // }
-=======
                             CoreStatus::LockedUp => {
                                 let event_body = Some(StoppedEventBody {
                                     reason: new_status.short_long_status().0.to_owned(),
@@ -626,7 +614,6 @@
                                 debug_adapter.send_event("stopped", event_body);
                                 return false;
                             }
->>>>>>> 3b74adf9
                             CoreStatus::Unknown => {
                                 debug_adapter.send_response::<()>(
                                     &request,
