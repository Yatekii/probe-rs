--- conflicted
+++ resolved
@@ -110,19 +110,11 @@
 
         cli.add_command(Command {
             name: "write",
-<<<<<<< HEAD
-            help_text: "Write 32bit value to memory",
-=======
             help_text: "Write a 32bit value to memory",
->>>>>>> 4895da4c
 
             function: |cli_data, args| {
                 let address_str = args.get(0).ok_or(CliError::MissingArgument)?;
                 let address = u32::from_str_radix(address_str, 16).unwrap();
-<<<<<<< HEAD
-                //println!("Would read from address 0x{:08x}", address);
-=======
->>>>>>> 4895da4c
 
                 let data_str = args.get(1).ok_or(CliError::MissingArgument)?;
                 let data = u32::from_str_radix(data_str, 16).unwrap();
